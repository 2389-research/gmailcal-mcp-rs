[package]
name = "mcp-gmailcal"
version = "0.9.0"
edition = "2021"

[dependencies]
mcp-attr = "0.0.5"
tokio = { version = "1.44.1", features = ["full"] }
serde = { version = "1.0", features = ["derive"] }
serde_json = "1.0"
dotenv = "0.15.0"
thiserror = "1.0"
log = "0.4"
chrono = { version = "0.4", features = ["serde"] }
simplelog = "0.12"
lazy_static = "1.4"
env_logger = "0.10"
time = { version = "0.3", features = ["macros", "formatting"] }
reqwest = { version = "0.11", features = ["json"] }
http = "0.2"
clap = { version = "4.5", features = ["derive"] }
axum = "0.7"
url = "2.5"
webbrowser = "0.8"
rand = "0.8"
base64 = "0.13"
uuid = { version = "1.7", features = ["v4"] }

[dev-dependencies]
mockall = "0.11.4"
mockito = "1.2.0"
<<<<<<< HEAD
futures = "0.3"
=======
futures = "0.3"
criterion = { version = "0.5", features = ["html_reports"] }

[[bench]]
name = "benchmarks"
harness = false
>>>>>>> 86e5e430
<|MERGE_RESOLUTION|>--- conflicted
+++ resolved
@@ -29,13 +29,9 @@
 [dev-dependencies]
 mockall = "0.11.4"
 mockito = "1.2.0"
-<<<<<<< HEAD
-futures = "0.3"
-=======
 futures = "0.3"
 criterion = { version = "0.5", features = ["html_reports"] }
 
 [[bench]]
 name = "benchmarks"
-harness = false
->>>>>>> 86e5e430
+harness = false